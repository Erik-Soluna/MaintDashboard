{
<<<<<<< HEAD
  "commit_count": 971,
  "commit_hash": "bd37b41",
  "branch": "main",
  "commit_date": "2025-11-14",
  "version": "v971.bd37b41",
  "full_version": "v971.bd37b41 (main) - 2025-11-14"
=======
  "commit_count": 974,
  "commit_hash": "9f099f9",
  "branch": "latest",
  "commit_date": "2025-11-14",
  "version": "v974.9f099f9",
  "full_version": "v974.9f099f9 (latest) - 2025-11-14"
>>>>>>> 2b563753
}<|MERGE_RESOLUTION|>--- conflicted
+++ resolved
@@ -1,17 +1,8 @@
 {
-<<<<<<< HEAD
-  "commit_count": 971,
-  "commit_hash": "bd37b41",
+  "commit_count": 974,
+  "commit_hash": "2b56375",
   "branch": "main",
   "commit_date": "2025-11-14",
-  "version": "v971.bd37b41",
-  "full_version": "v971.bd37b41 (main) - 2025-11-14"
-=======
-  "commit_count": 974,
-  "commit_hash": "9f099f9",
-  "branch": "latest",
-  "commit_date": "2025-11-14",
-  "version": "v974.9f099f9",
-  "full_version": "v974.9f099f9 (latest) - 2025-11-14"
->>>>>>> 2b563753
+  "version": "v974.2b56375",
+  "full_version": "v974.2b56375 (main) - 2025-11-14"
 }