{
<<<<<<< HEAD
  "commit_count": 978,
  "commit_hash": "60329d1",
  "branch": "main",
  "commit_date": "2025-11-14",
  "version": "v978.60329d1",
  "full_version": "v978.60329d1 (main) - 2025-11-14"
=======
  "commit_count": 983,
  "commit_hash": "60329d1",
  "branch": "latest",
  "commit_date": "2025-11-14",
  "version": "v983.60329d1",
  "full_version": "v983.60329d1 (latest) - 2025-11-14"
>>>>>>> 7b608d74
}<|MERGE_RESOLUTION|>--- conflicted
+++ resolved
@@ -1,17 +1,8 @@
 {
-<<<<<<< HEAD
-  "commit_count": 978,
-  "commit_hash": "60329d1",
-  "branch": "main",
-  "commit_date": "2025-11-14",
-  "version": "v978.60329d1",
-  "full_version": "v978.60329d1 (main) - 2025-11-14"
-=======
-  "commit_count": 983,
-  "commit_hash": "60329d1",
+  "commit_count": 979,
+  "commit_hash": "3a200cc",
   "branch": "latest",
   "commit_date": "2025-11-14",
-  "version": "v983.60329d1",
-  "full_version": "v983.60329d1 (latest) - 2025-11-14"
->>>>>>> 7b608d74
+  "version": "v979.3a200cc",
+  "full_version": "v979.3a200cc (latest) - 2025-11-14"
 }