--- conflicted
+++ resolved
@@ -1,17 +1,8 @@
 {
-<<<<<<< HEAD
-  "commit_count": 991,
-  "commit_hash": "9c3c40c",
-  "branch": "main",
-  "commit_date": "2025-11-18",
-  "version": "v991.9c3c40c",
-  "full_version": "v991.9c3c40c (main) - 2025-11-18"
-=======
   "commit_count": 1098,
   "commit_hash": "00bb207",
   "branch": "latest",
   "commit_date": "2025-11-18",
   "version": "v1098.00bb207",
   "full_version": "v1098.00bb207 (latest) - 2025-11-18"
->>>>>>> 3207ad15
 }