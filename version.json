--- conflicted
+++ resolved
@@ -1,17 +1,8 @@
 {
-<<<<<<< HEAD
-  "commit_count": 946,
-  "commit_hash": "55a8921",
-  "branch": "main",
-  "commit_date": "2025-11-14",
-  "version": "v946.55a8921",
-  "full_version": "v946.55a8921 (main) - 2025-11-14"
-=======
-  "commit_count": 954,
-  "commit_hash": "55a8921",
+  "commit_count": 947,
+  "commit_hash": "fdbeb21",
   "branch": "latest",
   "commit_date": "2025-11-14",
-  "version": "v954.55a8921",
-  "full_version": "v954.55a8921 (latest) - 2025-11-14"
->>>>>>> 11efc87a
+  "version": "v947.fdbeb21",
+  "full_version": "v947.fdbeb21 (latest) - 2025-11-14"
 }