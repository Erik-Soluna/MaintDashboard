--- conflicted
+++ resolved
@@ -1,17 +1,8 @@
 {
-<<<<<<< HEAD
-  "commit_count": 968,
-  "commit_hash": "826e334",
+  "commit_count": 969,
+  "commit_hash": "741a4f1",
   "branch": "latest",
   "commit_date": "2025-11-14",
-  "version": "v968.826e334",
-  "full_version": "v968.826e334 (latest) - 2025-11-14"
-=======
-  "commit_count": 964,
-  "commit_hash": "826e334",
-  "branch": "main",
-  "commit_date": "2025-11-14",
-  "version": "v964.826e334",
-  "full_version": "v964.826e334 (main) - 2025-11-14"
->>>>>>> 741a4f12
+  "version": "v969.741a4f1",
+  "full_version": "v969.741a4f1 (latest) - 2025-11-14"
 }