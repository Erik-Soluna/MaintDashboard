--- conflicted
+++ resolved
@@ -1,17 +1,8 @@
 {
-<<<<<<< HEAD
-  "commit_count": 1104,
-  "commit_hash": "8358af1",
-  "branch": "latest",
-  "commit_date": "2025-11-18",
-  "version": "v1104.8358af1",
-  "full_version": "v1104.8358af1 (latest) - 2025-11-18"
-=======
   "commit_count": 1113,
   "commit_hash": "fbe0796",
   "branch": "main",
   "commit_date": "2025-11-18",
   "version": "v1113.fbe0796",
   "full_version": "v1113.fbe0796 (main) - 2025-11-18"
->>>>>>> 84db9e2c
 }