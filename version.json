--- conflicted
+++ resolved
@@ -1,17 +1,8 @@
 {
-<<<<<<< HEAD
-  "commit_count": 804,
-  "commit_hash": "702fbab",
+  "commit_count": 935,
+  "commit_hash": "a85b1f7",
   "branch": "main",
   "commit_date": "2025-11-13",
-  "version": "v804.702fbab",
-  "full_version": "v804.702fbab (main) - 2025-11-13"
-=======
-  "commit_count": 935,
-  "commit_hash": "4b9414d",
-  "branch": "latest",
-  "commit_date": "2025-11-13",
-  "version": "v935.4b9414d",
-  "full_version": "v935.4b9414d (latest) - 2025-11-13"
->>>>>>> a85b1f7d
+  "version": "v935.a85b1f7",
+  "full_version": "v935.a85b1f7 (main) - 2025-11-13"
 }