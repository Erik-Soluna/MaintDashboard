--- conflicted
+++ resolved
@@ -1,17 +1,8 @@
 {
-<<<<<<< HEAD
-  "commit_count": 943,
-  "commit_hash": "60fb188",
+  "commit_count": 945,
+  "commit_hash": "eed3040",
   "branch": "latest",
   "commit_date": "2025-11-14",
-  "version": "v943.60fb188",
-  "full_version": "v943.60fb188 (latest) - 2025-11-14"
-=======
-  "commit_count": 944,
-  "commit_hash": "0470812",
-  "branch": "main",
-  "commit_date": "2025-11-14",
-  "version": "v944.0470812",
-  "full_version": "v944.0470812 (main) - 2025-11-14"
->>>>>>> eed30402
+  "version": "v945.eed3040",
+  "full_version": "v945.eed3040 (latest) - 2025-11-14"
 }