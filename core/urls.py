"""
URL configuration for core app.
"""

from django.urls import path
from . import views
from django.http import JsonResponse

app_name = 'core'

urlpatterns = [
    path('', views.dashboard, name='dashboard'),  # Root path for dashboard
    path('dashboard/', views.dashboard, name='dashboard_alt'),  # Alternative dashboard path
<<<<<<< HEAD
    path('overview/', views.builderio_overview, name='builderio_overview'),  # Builder.io Overview page
=======

>>>>>>> ddfdfa19
    path('profile/', views.profile, name='profile'),
    path('settings/', views.settings_view, name='settings'),
    path('user-management/', views.user_management, name='user_management'),
    path('roles-permissions/', views.roles_permissions_management, name='roles_permissions_management'),
    path('system-health/', views.system_health, name='system_health'),
    path('debug/', views.debug, name='debug'),
    path('webhook-settings/', views.webhook_settings, name='webhook_settings'),
    path('docker-logs/', views.docker_logs_view, name='docker_logs'),
    path('version/', views.version_view, name='version'),
    path('version/html/', views.version_html_view, name='version_html'),
    path('version/set/', views.set_version_api, name='set_version_api'),
    path('version/extract/', views.extract_version_from_url_api, name='extract_version_from_url_api'),
    path('version/form/', views.version_form_view, name='version_form'),
    path('map/', views.map_view, name='map_view'),
    path('locations/settings/', views.locations_settings, name='locations_settings'),
    path('equipment-items/settings/', views.equipment_items_settings, name='equipment_items_settings'),
    path('equipment-conditional-fields/settings/', views.equipment_conditional_fields_settings, name='equipment_conditional_fields_settings'),
    path('equipment-categories/settings/', views.equipment_categories_settings, name='equipment_categories_settings'),
    
    # Debug and utility URLs
    path('health/comprehensive/', views.comprehensive_health_check, name='comprehensive_health_check'),
    path('health/run/', views.run_health_check, name='run_health_check'),
    path('health/api/', views.comprehensive_health_check, name='health_check_api'),  # Alias for template compatibility
    path('health/', views.run_health_check, name='health_check'),  # Alias for template compatibility
    path('health/simple/', views.simple_health_check, name='simple_health_check'),
    path('health/system/', views.system_health_check, name='system_health_check'),
    path('health/check/', views.health_check_view, name='health_check_view'),
    path('health/clear-logs/', views.clear_health_logs, name='clear_health_logs'),
    # path('debug/playwright/', views.playwright_debug_api, name='playwright_debug_api'),  # DEPRECATED
    path('debug/clear-maintenance/', views.clear_maintenance_activities, name='clear_maintenance_activities'),
    path('clear-maintenance-data/', views.clear_maintenance_data, name='clear_maintenance_data'),
    path('debug/clear-database/', views.clear_database, name='clear_database'),
    path('debug/populate-demo/', views.populate_demo_data, name='populate_demo_data'),
    path('debug/generate-pods/', views.generate_pods, name='generate_pods'),
    path('docker/containers/', views.get_docker_containers_api, name='get_docker_containers'),
    path('docker/logs/', views.get_docker_logs_api, name='get_docker_logs'),
    path('docker/aggregated-logs/', views.get_aggregated_logs_api, name='get_aggregated_logs'),
    path('docker/system-logs/', views.get_system_logs_api, name='get_system_logs'),
    path('locations/bulk-edit/', views.bulk_edit_locations, name='bulk_edit_locations'),
    path('locations/<int:location_id>/delete/', views.delete_location, name='delete_location'),
    path('locations/<int:location_id>/edit/', views.edit_location, name='edit_location'),
    path('locations/add/', views.add_location, name='add_location'),
    
    # Customer management URLs
    path('customers/settings/', views.customers_settings, name='customers_settings'),
    path('customers/add/', views.add_customer, name='add_customer'),
    path('customers/<int:customer_id>/edit/', views.edit_customer, name='edit_customer'),
    path('customers/<int:customer_id>/delete/', views.delete_customer, name='delete_customer'),
    
    # API endpoints
    path('api/customers/add/', views.add_customer_ajax, name='add_customer_ajax'),
    path('api/equipment-items/', views.equipment_items_api, name='equipment_items_api'),
    path('api/users/', views.users_api, name='users_api'),
    path('api/invalidate-cache/', views.invalidate_cache_api, name='invalidate_cache_api'),
    path('api/update-timezone/', views.update_user_timezone, name='update_user_timezone'),
    path('api/roles/', views.roles_api, name='roles_api'),
    path('api/roles/<int:role_id>/', views.role_detail_api, name='role_detail_api'),
    path('api/endpoint-metrics/', views.endpoint_metrics_api, name='endpoint_metrics_api'),
    path('api/categories/<int:category_id>/fields/', views.category_fields_api, name='category_fields_api'),
    # Playwright endpoints DEPRECATED - functionality removed
    # path('api/playwright-debug/', views.playwright_debug_api, name='playwright_debug_api'),
    # path('api/playwright/natural-language/', views.run_natural_language_test_api, name='run_natural_language_test_api'),
    # path('api/playwright/rbac-suite/', views.run_rbac_test_suite_api, name='run_rbac_test_suite_api'),
    # path('api/playwright/results/', views.get_test_results_api, name='get_test_results_api'),
    # path('api/playwright/scenarios/', views.run_test_scenario_api, name='run_test_scenario_api'),
    # path('api/playwright/screenshots/', views.get_test_screenshots_api, name='get_test_screenshots_api'),
    path('api/database-stats/', views.database_stats_api, name='database_stats_api'),
    path('api/clear-maintenance/', views.clear_maintenance_activities_api, name='clear_maintenance_activities_api'),
    path('api/reorganize-activity-types/', views.reorganize_activity_types_api, name='reorganize_activity_types_api'),
    path('api/test-health/', views.test_health, name='test_health'),
    path('api/toggle-monitoring/', views.toggle_monitoring, name='toggle_monitoring'),
    path('api/migrations/', views.run_migrations_api, name='run_migrations_api'),
    path('api/create-admin/', views.create_admin_user_api, name='create_admin_user_api'),
    path('api/reset-admin-password/', views.reset_admin_password_api, name='reset_admin_password_api'),
    
    # Other utility URLs
    path('bulk-locations/', views.bulk_locations_view, name='bulk_locations'),
    path('api-explorer/', views.api_explorer, name='api_explorer'),
    path('locations/api/', views.locations_api, name='locations_api'),  # API endpoint for locations
    path('api/locations/<int:location_id>/', views.location_detail_api, name='location_detail_api'),  # API endpoint for individual location operations

    # Branding Settings
    path('branding/', views.branding_settings, name='branding_settings'),
    path('branding/css/', views.css_customization_list, name='css_customization_list'),
    path('branding/css/create/', views.css_customization_create, name='css_customization_create'),
    path('branding/css/<int:pk>/edit/', views.css_customization_edit, name='css_customization_edit'),
    path('branding/css/<int:pk>/delete/', views.css_customization_delete, name='css_customization_delete'),
    path('branding/css/<int:pk>/toggle/', views.css_toggle, name='css_toggle'),
    path('branding/css/preview/', views.css_preview, name='css_preview'),
]<|MERGE_RESOLUTION|>--- conflicted
+++ resolved
@@ -11,11 +11,6 @@
 urlpatterns = [
     path('', views.dashboard, name='dashboard'),  # Root path for dashboard
     path('dashboard/', views.dashboard, name='dashboard_alt'),  # Alternative dashboard path
-<<<<<<< HEAD
-    path('overview/', views.builderio_overview, name='builderio_overview'),  # Builder.io Overview page
-=======
-
->>>>>>> ddfdfa19
     path('profile/', views.profile, name='profile'),
     path('settings/', views.settings_view, name='settings'),
     path('user-management/', views.user_management, name='user_management'),
