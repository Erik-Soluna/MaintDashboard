--- conflicted
+++ resolved
@@ -6571,15 +6571,6 @@
         }, status=500)
 
 @login_required
-<<<<<<< HEAD
-def builderio_overview(request):
-    """Builder.io Overview page - displays the custom maintenance dashboard."""
-    context = {
-        'page_title': 'Builder.io Overview',
-        'user': request.user,
-    }
-    return render(request, 'core/builderio_overview.html', context)
-=======
 def invalidate_cache_api(request):
     """API endpoint to invalidate dashboard cache for the current user."""
     try:
@@ -8577,4 +8568,3 @@
         return render(request, 'core/access_denied.html', {'message': 'Access denied'})
     
     return render(request, 'core/health_check.html')
->>>>>>> ddfdfa19
